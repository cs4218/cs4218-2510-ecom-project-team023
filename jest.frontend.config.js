--- conflicted
+++ resolved
@@ -25,14 +25,7 @@
     "!client/src/index.*",
     "!client/src/main.*",
     "!client/src/reportWebVitals.*",
-
-<<<<<<< HEAD
-    // 🚫 EXCLUDE the generated MarkBind site output
     "!client/src/_site/**",
-=======
-    // EXCLUDE the generated MarkBind site output
-    "!client/src/_site/**"
->>>>>>> 516ea430
   ],
 
   // Don’t traverse these for tests
@@ -45,11 +38,7 @@
     "<rootDir>/client/.next/",
     "<rootDir>/client/.markbind/",
     "<rootDir>/client/docs/",
-<<<<<<< HEAD
-    "<rootDir>/client/src/_site/", // ⬅️ important
-=======
     "<rootDir>/client/src/_site/",  
->>>>>>> 516ea430
     "<rootDir>/docs/",
     "<rootDir>/public/",
     "<rootDir>/build/",
@@ -66,11 +55,7 @@
     "<rootDir>/client/.next/",
     "<rootDir>/client/.markbind/",
     "<rootDir>/client/docs/",
-<<<<<<< HEAD
-    "<rootDir>/client/src/_site/", // ⬅️ important
-=======
     "<rootDir>/client/src/_site/",  
->>>>>>> 516ea430
     "<rootDir>/docs/",
     "<rootDir>/public/",
     "<rootDir>/build/",
