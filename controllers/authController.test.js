// Tests are written with the help of AI
import {
  registerController,
  loginController,
  forgotPasswordController,
  testController,
  updateProfileController,
  getOrdersController,
  getAllOrdersController,
  orderStatusController,
} from "./authController.js";
import userModel from "../models/userModel.js";
import orderModel from "../models/orderModel.js";
import { comparePassword, hashPassword } from "../helpers/authHelper.js";
import JWT from "jsonwebtoken";

// Mock dependencies
jest.mock("../models/userModel.js");
jest.mock("../models/orderModel.js");
jest.mock("../helpers/authHelper.js");
jest.mock("../helpers/authHelper.js");
jest.mock("jsonwebtoken");

// Mock data
const MOCK_REGISTER_REQUEST_BODY = {
  DOB: "1990-01-01",
  name: "Alice",
  email: "alice.tan@example.com",
  password: "password",
  phone: "+65 9123 4567",
  address: "alice's address",
  answer: "My first pet's name",
};

const MOCK_REGISTER_USER_DATA = {
  _id: "64f6c8f4b4dcbf001c8e4a2b",
  name: "Alice",
  email: "alice.tan@example.com",
  password: "$2b$10$N9qo8uLOickgx2ZMRZo4i.ej8fZt5sh9F0D3lJH7Yi9Pa1e7t2Q.e", // bcrypt hash
  phone: "+65 9123 4567",
  address: "alice's address",
  answer: "My first pet's name",
  role: 0, // normal user
  createdAt: "2025-09-27T08:15:30.000Z",
  updatedAt: "2025-09-27T08:15:30.000Z",
  __v: 0,
};

describe("Auth Controller Unit Tests", () => {
  let mockReq, mockRes;

  beforeEach(() => {
    jest.clearAllMocks();
    mockReq = {
      body: {},
      user: { _id: "userId123" },
      params: {},
    };
    mockRes = {
      status: jest.fn().mockReturnThis(),
      send: jest.fn(),
      json: jest.fn(),
    };
  });

  describe("registerController", () => {
    it("should return error if any required fields is/are missing", async () => {
      mockReq.body = {};
      await registerController(mockReq, mockRes);

      expect(mockRes.status).toHaveBeenCalledWith(400);
      expect(mockRes.send).toHaveBeenCalledWith({
        success: false,
        message:
          "Missing required fields: Name, Email, Password, Phone, Address, Answer",
      });
    });

    it("should return error if there is an existing user", async () => {
      userModel.findOne.mockResolvedValue(MOCK_REGISTER_USER_DATA);

      mockReq.body = MOCK_REGISTER_REQUEST_BODY;
      await registerController(mockReq, mockRes);

      expect(mockRes.status).toHaveBeenCalledWith(409);
      expect(mockRes.send).toHaveBeenCalledWith(
        expect.objectContaining({
          success: false,
          message: "User already registered, please login",
        })
      );
    });

    it("should register new user", async () => {
      userModel.findOne.mockResolvedValue(null);
      hashPassword.mockResolvedValue("hashedpassword");
      userModel.mockImplementation(() => ({
        save: jest.fn().mockResolvedValue(MOCK_REGISTER_USER_DATA),
      }));

      mockReq.body = MOCK_REGISTER_REQUEST_BODY;

      await registerController(mockReq, mockRes);

      expect(mockRes.status).toHaveBeenCalledWith(201);
      expect(mockRes.send).toHaveBeenCalledWith(
        expect.objectContaining({
          success: true,
          message: "User registered successfully",
          user: MOCK_REGISTER_USER_DATA,
        })
      );
    });

    it("should handle errors", async () => {
      const error = new Error("Test error");
      userModel.findOne.mockRejectedValue(error);

      mockReq.body = MOCK_REGISTER_REQUEST_BODY;
      await registerController(mockReq, mockRes);

      expect(mockRes.status).toHaveBeenCalledWith(500);
      expect(mockRes.send).toHaveBeenCalledWith(
        expect.objectContaining({
          success: false,
          message: "Error while registering user",
          error,
        })
      );
    });
  });

  describe("loginController", () => {
    it("should fail if email missing", async () => {
      mockReq.body = { email: "", password: "123" };
      await loginController(mockReq, mockRes);

      expect(mockRes.status).toHaveBeenCalledWith(400);
      expect(mockRes.send).toHaveBeenCalledWith({
        success: false,
        message: "No email or password provided",
      });
    });

    it("should fail if password missing", async () => {
      mockReq.body = { email: "a@test.com", password: "" };
      await loginController(mockReq, mockRes);

      expect(mockRes.status).toHaveBeenCalledWith(400);
      expect(mockRes.send).toHaveBeenCalledWith({
        success: false,
        message: "No email or password provided",
      });
    });

    it("should fail if user not found", async () => {
      userModel.findOne.mockResolvedValue(null);

      mockReq.body = { email: "a@test.com", password: "123" };
      await loginController(mockReq, mockRes);

      expect(mockRes.status).toHaveBeenCalledWith(404);
      expect(mockRes.send).toHaveBeenCalledWith(
        expect.objectContaining({
          success: false,
          message: "Email is not registered",
        })
      );
    });

    it("should fail if password mismatch", async () => {
      userModel.findOne.mockResolvedValue({
        _id: "u1",
        email: "a@test.com",
        password: "hashed123",
        name: "John",
        phone: "999",
        address: "Street",
        role: 0,
      });
      comparePassword.mockResolvedValue(false);

      mockReq.body = { email: "a@test.com", password: "123" };
      await loginController(mockReq, mockRes);

      expect(mockRes.status).toHaveBeenCalledWith(404);
      expect(mockRes.send).toHaveBeenCalledWith(
        expect.objectContaining({
          success: false,
          message: "Invalid Password",
        })
      );
    });

    it("should login successfully", async () => {
      userModel.findOne.mockResolvedValue({
        _id: "u1",
        email: "a@test.com",
        password: "hashed123",
        name: "John",
        phone: "999",
        address: "Street",
        role: 0,
      });
      comparePassword.mockResolvedValue(true);
      JWT.sign.mockReturnValue("tok123");

      mockReq.body = { email: "a@test.com", password: "123" };
      await loginController(mockReq, mockRes);

      let mockUser = {
        _id: "u1",
        name: "John",
        email: "a@test.com",
        phone: "999",
        address: "Street",
        role: 0,
      };

      expect(mockRes.status).toHaveBeenCalledWith(200);
      expect(mockRes.send).toHaveBeenCalledWith(
        expect.objectContaining({
          success: true,
          message: "login successfully",
          user: mockUser,
          token: "tok123",
        })
      );
    });

    it("should handle errors", async () => {
      const error = new Error("Test error");
      userModel.findOne.mockRejectedValue(error);

      mockReq.body = { email: "a@test.com", password: "123" };
      await loginController(mockReq, mockRes);

      expect(mockRes.status).toHaveBeenCalledWith(500);
      expect(mockRes.send).toHaveBeenCalledWith(
        expect.objectContaining({
          success: false,
          message: "Error in login",
          error,
        })
      );
    });
  });

  describe("forgotPasswordController", () => {
    it("should fail if any field is missing", async () => {
      mockReq.body = {};
      await forgotPasswordController(mockReq, mockRes);

      expect(mockRes.status).toHaveBeenCalledWith(400);
      expect(mockRes.send).toHaveBeenCalledWith({
        success: false,
        message: "Missing required fields: Email, Answer, New Password",
      });
    });

    it("should fail if user not found", async () => {
      userModel.findOne.mockResolvedValue(null);
      mockReq.body = {
        email: "a@test.com",
        answer: "ans",
        newPassword: "new123",
      };

      await forgotPasswordController(mockReq, mockRes);

      expect(mockRes.status).toHaveBeenCalledWith(404);
      expect(mockRes.send).toHaveBeenCalledWith(
        expect.objectContaining({
          success: false,
          message: "Wrong Email Or Answer",
        })
      );
    });

    it("should reset password successfully", async () => {
      userModel.findOne.mockResolvedValue({ _id: "u1" });
      hashPassword.mockResolvedValue("hashednew123");
      userModel.findByIdAndUpdate.mockResolvedValue(true);

      mockReq.body = {
        email: "a@test.com",
        answer: "ans",
        newPassword: "new123",
      };

      await forgotPasswordController(mockReq, mockRes);

      expect(mockRes.status).toHaveBeenCalledWith(200);
      expect(mockRes.send).toHaveBeenCalledWith(
        expect.objectContaining({
          success: true,
          message: "Password Reset Successfully",
        })
      );
    });

    it("should handle errors", async () => {
      const error = new Error("Test error");
      userModel.findOne.mockRejectedValue(error);

      mockReq.body = {
        email: "a@test.com",
        answer: "ans",
        newPassword: "new123",
      };

      await forgotPasswordController(mockReq, mockRes);

      expect(mockRes.status).toHaveBeenCalledWith(500);
      expect(mockRes.send).toHaveBeenCalledWith(
        expect.objectContaining({
          success: false,
          message: "Something went wrong",
          error,
        })
      );
    });
  });

  describe("testController", () => {
    it("should send protected routes message", () => {
      testController(mockReq, mockRes);
      expect(mockRes.send).toHaveBeenCalledWith("Protected Routes");
    });

    it("should handle errors", () => {
      const error = new Error("Test error");
      const badRes = {
        send: () => {
          throw error;
        },
        status: jest.fn().mockReturnThis(),
      };

      expect(() => testController(mockReq, badRes)).toThrow("Test error");
    });
  });

  // --- Tests for updateProfileController ---
  describe("updateProfileController", () => {
    // Control-Flow Path 1: Successful update without password change
    it("should update user profile successfully without changing the password", async () => {
      const existingUser = {
        _id: "userId123",
        name: "Old Name",
        password: "oldHashedPassword",
      };
      const updatedUserDetails = { name: "New Name", phone: "1234567890" };
<<<<<<< HEAD
      mockReq.body = updatedUserDetails;
=======

      req.body = updatedUserDetails;
>>>>>>> 623e0739

      userModel.findById.mockResolvedValue(existingUser);
      userModel.findByIdAndUpdate.mockResolvedValue({
        ...existingUser,
        ...updatedUserDetails,
      });

      await updateProfileController(mockReq, mockRes);

      expect(userModel.findByIdAndUpdate).toHaveBeenCalledWith(
        "userId123",
        {
          name: "New Name",
          phone: "1234567890",
          address: undefined, // Or user.address if it existed
          password: "oldHashedPassword",
        },
        { new: true }
      );
      expect(mockRes.status).toHaveBeenCalledWith(200);
      expect(mockRes.send).toHaveBeenCalledWith(
        expect.objectContaining({
          success: true,
          message: "Profile Updated SUccessfully",
        })
      );
      expect(hashPassword).not.toHaveBeenCalled();
    });

    // Control-Flow Path 2 & BVA: Password update
    describe("Password Update Logic (BVA & EP)", () => {
      // BVA: Invalid Boundary (length 5)
      it("should return an error for passwords less than 6 characters", async () => {
<<<<<<< HEAD
        mockReq.body = { password: "12345" }; // 5 chars
        await updateProfileController(mockReq, mockRes);
        expect(mockRes.json).toHaveBeenCalledWith({
=======
        req.body = { password: "12345" }; // 5 chars

        await updateProfileController(req, res);

        expect(res.json).toHaveBeenCalledWith({
>>>>>>> 623e0739
          error: "Passsword is required and 6 character long",
        });
        expect(userModel.findByIdAndUpdate).not.toHaveBeenCalled();
      });

      // BVA: Valid Boundary (length 6)
      it("should update profile with a new password of exactly 6 characters", async () => {
        mockReq.body = { password: "password" }; // 6 chars
        const user = { _id: "userId123", password: "oldHashedPassword" };
        userModel.findById.mockResolvedValue(user);
        hashPassword.mockResolvedValue("newHashedPassword");
        userModel.findByIdAndUpdate.mockResolvedValue({
          ...user,
          password: "newHashedPassword",
        });

        await updateProfileController(mockReq, mockRes);

        expect(hashPassword).toHaveBeenCalledWith("password");
        expect(userModel.findByIdAndUpdate).toHaveBeenCalledWith(
          "userId123",
          expect.objectContaining({ password: "newHashedPassword" }),
          { new: true }
        );
        expect(mockRes.status).toHaveBeenCalledWith(200);
      });

      // BVA: Valid Boundary (length 7)
      it("should update profile with a new password of more than 6 characters", async () => {
        req.body = { password: "password1" }; // 6 chars
        const user = { _id: "userId123", password: "oldHashedPassword" };
        userModel.findById.mockResolvedValue(user);
        hashPassword.mockResolvedValue("newHashedPassword");
        userModel.findByIdAndUpdate.mockResolvedValue({
          ...user,
          password: "newHashedPassword",
        });

        await updateProfileController(req, res);

        expect(hashPassword).toHaveBeenCalledWith("password1");
        expect(userModel.findByIdAndUpdate).toHaveBeenCalledWith(
          "userId123",
          expect.objectContaining({ password: "newHashedPassword" }),
          { new: true }
        );
        expect(res.status).toHaveBeenCalledWith(200);
      });
    });

    // Control-Flow Path 3: Error handling
    it("should handle errors during profile update and return a 400 status", async () => {
      const error = new Error("Database error");
      userModel.findById.mockRejectedValue(error);
      mockReq.body = { name: "Test" };
      const consoleSpy = jest
        .spyOn(console, "log")
        .mockImplementation(() => {});

      await updateProfileController(mockReq, mockRes);

      expect(mockRes.status).toHaveBeenCalledWith(400);
      expect(mockRes.send).toHaveBeenCalledWith({
        success: false,
        message: "Error WHile Update profile",
        error,
      });
      expect(consoleSpy).toHaveBeenCalledWith(error);
      consoleSpy.mockRestore();
    });
  });

  // --- Tests for getOrdersController ---
  describe("getOrdersController", () => {
    it("should fetch and return orders for the logged-in user", async () => {
      const mockOrders = [{ _id: "order1" }, { _id: "order2" }];

      // Mock the chain
      const secondPopulateMock = jest.fn().mockResolvedValue(mockOrders);

      const firstPopulateMock = jest.fn().mockReturnValue({
        populate: secondPopulateMock,
      });

      orderModel.find.mockReturnValue({
        populate: firstPopulateMock,
      });

      await getOrdersController(mockReq, mockRes);

      expect(orderModel.find).toHaveBeenCalledWith({ buyer: "userId123" });
      expect(firstPopulateMock).toHaveBeenCalledWith("products", "-photo");
      expect(secondPopulateMock).toHaveBeenCalledWith("buyer", "name");
      expect(mockRes.json).toHaveBeenCalledWith(mockOrders);
    });

    it("should handle errors and return 500 status", async () => {
      const error = new Error("DB lookup failed");
      orderModel.find.mockImplementation(() => ({
        populate: () => ({
          populate: () => Promise.reject(error),
        }),
      }));
      const consoleSpy = jest
        .spyOn(console, "log")
        .mockImplementation(() => {});

      await getOrdersController(mockReq, mockRes);

      expect(mockRes.status).toHaveBeenCalledWith(500);
      expect(mockRes.send).toHaveBeenCalledWith(
        expect.objectContaining({
          success: false,
          message: "Error WHile Geting Orders",
        })
      );
      expect(consoleSpy).toHaveBeenCalledWith(error);

      consoleSpy.mockRestore();
    });
  });

  // --- Tests for getAllOrdersController ---
  describe("getAllOrdersController", () => {
    it("should fetch all orders for an admin", async () => {
      const mockOrders = [{ _id: "order1" }, { _id: "order2" }];
      const mockQuery = {
        populate: jest.fn().mockReturnThis(),
        sort: jest.fn().mockResolvedValue(mockOrders),
      };
      orderModel.find.mockReturnValue(mockQuery);
      mockQuery.populate.mockReturnThis();

      await getAllOrdersController(mockReq, mockRes);

      expect(orderModel.find).toHaveBeenCalledWith({});
      expect(mockQuery.populate).toHaveBeenCalledWith("products", "-photo");
      expect(mockQuery.populate).toHaveBeenCalledWith("buyer", "name");
<<<<<<< HEAD
      expect(mockQuery.sort).toHaveBeenCalledWith({ createdAt: "-1" });
      expect(mockRes.json).toHaveBeenCalledWith(mockOrders);
=======
      expect(mockQuery.sort).toHaveBeenCalledWith({ createdAt: -1 });
      expect(res.json).toHaveBeenCalledWith(mockOrders);
>>>>>>> 623e0739
    });
  });

  // --- Tests for orderStatusController ---
  describe("orderStatusController", () => {
    // Equivalence Partitioning: Valid Status
    it("should update an order status with a valid status", async () => {
      mockReq.params = { orderId: "orderId123" };
      mockReq.body = { status: "Shipped" }; // A valid status from the schema enum
      const updatedOrder = { _id: "orderId123", status: "Shipped" };
      orderModel.findByIdAndUpdate.mockResolvedValue(updatedOrder);

      await orderStatusController(mockReq, mockRes);

      expect(orderModel.findByIdAndUpdate).toHaveBeenCalledWith(
        "orderId123",
        { status: "Shipped" },
        { new: true }
      );
      expect(mockRes.json).toHaveBeenCalledWith(updatedOrder);
    });

    // Test for when orderId is invalid or not found
    it("should return null if the orderId is not found", async () => {
      mockReq.params = { orderId: "nonExistentId" };
      mockReq.body = { status: "Shipped" };
      orderModel.findByIdAndUpdate.mockResolvedValue(null); // Simulate not found

      await orderStatusController(mockReq, mockRes);

      expect(orderModel.findByIdAndUpdate).toHaveBeenCalledWith(
        "nonExistentId",
        { status: "Shipped" },
        { new: true }
      );
      expect(mockRes.json).toHaveBeenCalledWith(null);
    });

    // Control-Flow Path: Error handling
    it("should handle database errors and return a 500 status", async () => {
      const error = new Error("Update failed");
      mockReq.params = { orderId: "orderId123" };
      mockReq.body = { status: "Shipped" };
      orderModel.findByIdAndUpdate.mockRejectedValue(error);
      const consoleSpy = jest
        .spyOn(console, "log")
        .mockImplementation(() => {});

      await orderStatusController(mockReq, mockRes);

      expect(mockRes.status).toHaveBeenCalledWith(500);
      expect(mockRes.send).toHaveBeenCalledWith(
        expect.objectContaining({
          success: false,
          message: "Error While Updateing Order",
        })
      );
      expect(consoleSpy).toHaveBeenCalledWith(error);
      consoleSpy.mockRestore();
    });
  });
});<|MERGE_RESOLUTION|>--- conflicted
+++ resolved
@@ -351,12 +351,7 @@
         password: "oldHashedPassword",
       };
       const updatedUserDetails = { name: "New Name", phone: "1234567890" };
-<<<<<<< HEAD
       mockReq.body = updatedUserDetails;
-=======
-
-      req.body = updatedUserDetails;
->>>>>>> 623e0739
 
       userModel.findById.mockResolvedValue(existingUser);
       userModel.findByIdAndUpdate.mockResolvedValue({
@@ -390,17 +385,9 @@
     describe("Password Update Logic (BVA & EP)", () => {
       // BVA: Invalid Boundary (length 5)
       it("should return an error for passwords less than 6 characters", async () => {
-<<<<<<< HEAD
         mockReq.body = { password: "12345" }; // 5 chars
         await updateProfileController(mockReq, mockRes);
         expect(mockRes.json).toHaveBeenCalledWith({
-=======
-        req.body = { password: "12345" }; // 5 chars
-
-        await updateProfileController(req, res);
-
-        expect(res.json).toHaveBeenCalledWith({
->>>>>>> 623e0739
           error: "Passsword is required and 6 character long",
         });
         expect(userModel.findByIdAndUpdate).not.toHaveBeenCalled();
@@ -539,13 +526,8 @@
       expect(orderModel.find).toHaveBeenCalledWith({});
       expect(mockQuery.populate).toHaveBeenCalledWith("products", "-photo");
       expect(mockQuery.populate).toHaveBeenCalledWith("buyer", "name");
-<<<<<<< HEAD
       expect(mockQuery.sort).toHaveBeenCalledWith({ createdAt: "-1" });
       expect(mockRes.json).toHaveBeenCalledWith(mockOrders);
-=======
-      expect(mockQuery.sort).toHaveBeenCalledWith({ createdAt: -1 });
-      expect(res.json).toHaveBeenCalledWith(mockOrders);
->>>>>>> 623e0739
     });
   });
 
